
require 'torch'
require 'nn'
require 'nngraph'
-- exotic things
require 'loadcaffe'
-- local imports
local utils = require 'misc.utils'
require 'misc.DataLoader'
require 'misc.LanguageModel'
require 'misc.RankerLSTM'
local net_utils = require 'misc.net_utils'
require 'misc.optim_updates'

-------------------------------------------------------------------------------
-- Input arguments and options
-------------------------------------------------------------------------------
cmd = torch.CmdLine()
cmd:text()
cmd:text('Train an Image Captioning model')
cmd:text()
cmd:text('Options')

-- Data input settings
cmd:option('-input_h5','coco/data.h5','path to the h5file containing the preprocessed dataset')
cmd:option('-input_json','coco/data.json','path to the json file containing additional info and vocab')
cmd:option('-cnn_proto','model/VGG_ILSVRC_16_layers_deploy.prototxt','path to CNN prototxt file in Caffe format. Note this MUST be a VGGNet-16 right now.')
cmd:option('-cnn_model','model/VGG_ILSVRC_16_layers.caffemodel','path to CNN model file containing the weights, Caffe format. Note this MUST be a VGGNet-16 right now.')
cmd:option('-start_from', '', 'path to a model checkpoint to initialize model weights from. Empty = don\'t')

-- Model settings
cmd:option('-rnn_size',512,'size of the rnn in number of hidden nodes in each layer')
cmd:option('-input_encoding_size',512,'the encoding size of each token in the vocabulary, and the image.')

-- Optimization: General
cmd:option('-max_iters', -1, 'max number of iterations to run for (-1 = run forever)')
cmd:option('-batch_size',16,'what is the batch size in number of images per batch? (there will be x seq_per_img sentences)')
cmd:option('-grad_clip',0.1,'clip gradients at this value (note should be lower than usual 5 because we normalize grads by both batch and seq_length)')
cmd:option('-drop_prob_lm', 0.5, 'strength of dropout in the Language Model RNN')
cmd:option('-finetune_cnn_after', -1, 'After what iteration do we start finetuning the CNN? (-1 = disable; never finetune, 0 = finetune from start)')
cmd:option('-seq_per_img',5,'number of captions to sample for each image during training. Done for efficiency since CNN forward pass is expensive. E.g. coco has 5 sents/image')
-- Optimization: for the Language Model
cmd:option('-optim','adam','what update to use? rmsprop|sgd|sgdmom|adagrad|adam')
cmd:option('-reg_softmax', 1, 'Weight for softmax loss')
cmd:option('-learning_rate',4e-4,'learning rate')
cmd:option('-learning_rate_decay_start', -1, 'at what iteration to start decaying learning rate? (-1 = dont)')
cmd:option('-learning_rate_decay_every', 50000, 'every how many iterations thereafter to drop LR by half?')
cmd:option('-optim_alpha',0.8,'alpha for adagrad/rmsprop/momentum/adam')
cmd:option('-optim_beta',0.999,'beta used for adam')
cmd:option('-optim_epsilon',1e-8,'epsilon that goes into denominator for smoothing')
-- Optimization: for the Ranker Model
cmd:option('-ranker_optim','rmsprop','what update to use? rmsprop|sgd|sgdmom|adagrad|adam')
cmd:option('-reg_ranker', 1e-6, 'Weight for ranking loss')
cmd:option('-max_reg_ranker', 5e-1, 'Max value for reg_ranker')
cmd:option('-ranker_learning_rate',1e-5,'learning rate for the Ranker')
cmd:option('-reg_rate_boost_start', 0, 'at what iteration to start increasing reg rate? (-1 = dont)')
cmd:option('-reg_rate_boost_every', 2000, 'every how many iterations thereafter to double reg rate?')
-- Optimization: for the CNN
cmd:option('-cnn_optim','adam','optimization to use for CNN')
cmd:option('-cnn_optim_alpha',0.8,'alpha for momentum of CNN')
cmd:option('-cnn_optim_beta',0.999,'alpha for momentum of CNN')
cmd:option('-cnn_learning_rate',1e-5,'learning rate for the CNN')
cmd:option('-cnn_weight_decay', 0, 'L2 weight decay just for the CNN')

-- Evaluation/Checkpointing
cmd:option('-val_images_use', 3200, 'how many images to use when periodically evaluating the validation loss? (-1 = all)')
cmd:option('-save_checkpoint_every', 2500, 'how often to save a model checkpoint?')
cmd:option('-checkpoint_path', '', 'folder to save checkpoints into (empty = this folder)')
cmd:option('-language_eval', 0, 'Evaluate language as well (1 = yes, 0 = no)? BLEU/CIDEr/METEOR/ROUGE_L? requires coco-caption code from Github.')
cmd:option('-losses_log_every', 25, 'How often do we snapshot losses, for inclusion in the progress dump? (0 = disable)')

-- misc
cmd:option('-backend', 'cudnn', 'nn|cudnn')
cmd:option('-id', '', 'an id identifying this run/job. used in cross-val and appended when writing progress files')
cmd:option('-seed', 123, 'random number generator seed to use')
cmd:option('-gpuid', 0, 'which gpu to use. -1 = use CPU')

cmd:text()

-------------------------------------------------------------------------------
-- Basic Torch initializations
-------------------------------------------------------------------------------
local opt = cmd:parse(arg)
torch.manualSeed(opt.seed)
torch.setdefaulttensortype('torch.FloatTensor') -- for CPU

if opt.gpuid >= 0 then
  require 'cutorch'
  require 'cunn'
  if opt.backend == 'cudnn' then require 'cudnn' end
  cutorch.manualSeed(opt.seed)
  cutorch.setDevice(opt.gpuid + 1) -- note +1 because lua is 1-indexed
end

-------------------------------------------------------------------------------
-- Create the Data Loader instance
-------------------------------------------------------------------------------
local loader = DataLoader{h5_file = opt.input_h5, json_file = opt.input_json}

-------------------------------------------------------------------------------
-- Initialize the networks
-------------------------------------------------------------------------------
local protos = {}

if string.len(opt.start_from) > 0 then
  -- load protos from file
  print('initializing weights from ' .. opt.start_from)
  local loaded_checkpoint = torch.load(opt.start_from)
  protos = loaded_checkpoint.protos
  net_utils.unsanitize_gradients(protos.cnn)
  local lm_modules = protos.lm:getModulesList()
  for k,v in pairs(lm_modules) do net_utils.unsanitize_gradients(v) end
  local ranker_module = protos.ranker:getModulesList()
  for k,v in pairs(ranker_module) do net_utils.unsanitize_gradients(v) end
  protos.crit = nn.LanguageModelCriterion() -- not in checkpoints, create manually
  protos.crit_ranker = nn.RankerCriterion()
  protos.expander = nn.FeatExpander(opt.seq_per_img) -- not in checkpoints, create manually
else
  -- create protos from scratch
  --initialize ranker model
  local rankerOpt = {}
  rankerOpt.vocab_size = loader:getVocabSize()
  rankerOpt.input_encoding_size = opt.input_encoding_size
  rankerOpt.seq_length = loader:getSeqLength()
  rankerOpt.reg_ranker = opt.reg_ranker
  protos.ranker = nn.RankerLSTM(rankerOpt)
  -- intialize language model
  local lmOpt = {}
  lmOpt.vocab_size = loader:getVocabSize()
  lmOpt.input_encoding_size = opt.input_encoding_size
  lmOpt.rnn_size = opt.rnn_size
  lmOpt.num_layers = 1
  lmOpt.dropout = opt.drop_prob_lm
  lmOpt.seq_length = loader:getSeqLength()
  lmOpt.batch_size = opt.batch_size * opt.seq_per_img
  lmOpt.reg_softmax = opt.reg_softmax
  protos.lm = nn.LanguageModel(lmOpt)
  -- initialize the ConvNet
  local cnn_backend = opt.backend
  if opt.gpuid == -1 then cnn_backend = 'nn' end -- override to nn if gpu is disabled
  local cnn_raw = loadcaffe.load(opt.cnn_proto, opt.cnn_model, cnn_backend)
  protos.cnn = net_utils.build_cnn(cnn_raw, {encoding_size = opt.input_encoding_size, backend = cnn_backend})
  -- initialize a special FeatExpander module that "corrects" for the batch number discrepancy
  -- where we have multiple captions per one image in a batch. This is done for efficiency
  -- because doing a CNN forward pass is expensive. We expand out the CNN features for each sentence
  protos.expander = nn.FeatExpander(opt.seq_per_img)
  -- criterion for the language model
  protos.crit = nn.LanguageModelCriterion(lmOpt)
  --criterion for the ranker model
  protos.crit_ranker = nn.RankerCriterion(rankerOpt)

  -- Ranker linear layer share weights with LM lookup table
  protos.ranker.linear_module.weight:set(protos.lm.lookup_table.weight:t())
  protos.ranker.linear_module.gradWeight:set(protos.lm.lookup_table.gradWeight:t())
end

-- ship everything to GPU, maybe
if opt.gpuid >= 0 then
  for k,v in pairs(protos) do v:cuda() end
end

-- flatten and prepare all model parameters to a single vector.
-- Keep CNN params separate in case we want to try to get fancy with different optims on LM/CNN
local params, grad_params = protos.lm:getParameters()
local cnn_params, cnn_grad_params = protos.cnn:getParameters()
local ranker_params, ranker_grad_params = protos.ranker:getParameters()
print('total number of parameters in LM: ', params:nElement())
print('total number of parameters in CNN: ', cnn_params:nElement())
print('total number of parameters in Ranker: ', ranker_params:nElement())
assert(params:nElement() == grad_params:nElement())
assert(cnn_params:nElement() == cnn_grad_params:nElement())
assert(ranker_params:nElement() == ranker_grad_params:nElement())

-- construct thin module clones that share parameters with the actual
-- modules. These thin module will have no intermediates and will be used
-- for checkpointing to write significantly smaller checkpoint files
local thin_lm = protos.lm:clone()
thin_lm.core:share(protos.lm.core, 'weight', 'bias') -- TODO: we are assuming that LM has specific members! figure out clean way to get rid of, not modular.
thin_lm.lookup_table:share(protos.lm.lookup_table, 'weight', 'bias')
local thin_cnn = protos.cnn:clone('weight', 'bias')
local thin_ranker = protos.ranker:clone()
thin_ranker.linear_module:share(protos.ranker.linear_module, 'weight', 'bias')
-- sanitize all modules of gradient storage so that we dont save big checkpoints
net_utils.sanitize_gradients(thin_cnn)
local lm_modules = thin_lm:getModulesList()
for k,v in pairs(lm_modules) do net_utils.sanitize_gradients(v) end
local ranker_modules = thin_ranker:getModulesList()
for k,v in pairs(ranker_modules) do net_utils.sanitize_gradients(v) end

-- create clones and ensure parameter sharing. we have to do this
-- all the way here at the end because calls such as :cuda() and
-- :getParameters() reshuffle memory around.
protos.lm:createClones()

collectgarbage() -- "yeah, sure why not"
-------------------------------------------------------------------------------
-- Validation evaluation
-------------------------------------------------------------------------------
local function eval_split(split, evalopt)
  local verbose = utils.getopt(evalopt, 'verbose', true)
  local val_images_use = utils.getopt(evalopt, 'val_images_use', true)

  protos.cnn:evaluate()
  protos.lm:evaluate()
  protos.ranker:evaluate()
  loader:resetIterator(split) -- rewind iteator back to first datapoint in the split
  local n = 0
  local loss_sum = 0
  local loss_evals = 0
  local predictions = {}
  local vocab = loader:getVocab()
  while true do

    -- fetch a batch of data
    local data = loader:getBatch{batch_size = opt.batch_size, split = split, seq_per_img = opt.seq_per_img}
    data.images = net_utils.prepro(data.images, false, opt.gpuid >= 0) -- preprocess in place, and don't augment
    n = n + data.images:size(1)

    -- forward the model to get loss
    local feats = protos.cnn:forward(data.images)
    local expanded_feats = protos.expander:forward(feats)
    local logprobs = protos.lm:forward{expanded_feats, data.labels}
    local sim_matrix, sembed, wembeds = unpack(protos.ranker:forward{expanded_feats, logprobs, data.labels})
    local loss_softmax = protos.crit:forward(logprobs, data.labels)
    local loss_ranking = protos.crit_ranker:forward(sim_matrix, torch.Tensor())
    local loss = loss_softmax + loss_ranking

    loss_sum = loss_sum + loss
    loss_evals = loss_evals + 1

    -- forward the model to also get generated samples for each image
    local seq = protos.lm:sample(feats)
    local sents = net_utils.decode_sequence(vocab, seq)
    for k=1,#sents do
      local entry = {image_id = data.infos[k].id, caption = sents[k]}
      table.insert(predictions, entry)
      if verbose then
        print(string.format('image %s: %s', entry.image_id, entry.caption))
      end
    end

    -- if we wrapped around the split or used up val imgs budget then bail
    local ix0 = data.bounds.it_pos_now
    local ix1 = math.min(data.bounds.it_max, val_images_use)
    if verbose then
      print(string.format('evaluating validation performance... %d/%d (%f)', ix0-1, ix1, loss))
    end

    if loss_evals % 10 == 0 then collectgarbage() end
    if data.bounds.wrapped then break end -- the split ran out of data, lets break out
    if n >= val_images_use then break end -- we've used enough images
  end

  local lang_stats
  if opt.language_eval == 1 then
    lang_stats = net_utils.language_eval(predictions, opt.id)
  end

  return loss_sum/loss_evals, predictions, lang_stats
end

-------------------------------------------------------------------------------
-- Loss function
-------------------------------------------------------------------------------
local iter = 0
local function lossFun()
  protos.cnn:training()
  protos.lm:training()
  protos.ranker:training()
  grad_params:zero()
  ranker_grad_params:zero()
  if opt.finetune_cnn_after >= 0 and iter >= opt.finetune_cnn_after then
    cnn_grad_params:zero()
  end

  -----------------------------------------------------------------------------
  -- Forward pass
  -----------------------------------------------------------------------------
  -- get batch of data
  local data = loader:getBatch{batch_size = opt.batch_size, split = 'train', seq_per_img = opt.seq_per_img}
  data.images = net_utils.prepro(data.images, true, opt.gpuid >= 0) -- preprocess in place, do data augmentation
  -- data.images: Nx3x224x224
  -- data.seq: LxM where L is sequence length upper bound, and M = N*seq_per_img

  -- forward the ConvNet on images (most work happens here)
  local feats = protos.cnn:forward(data.images)
  -- we have to expand out image features, once for each sentence
  local expanded_feats = protos.expander:forward(feats)
  -- forward the language model
  local logprobs = protos.lm:forward{expanded_feats, data.labels}
  -- forward the ranker model
  local sim_matrix, sembed, wembeds = unpack(protos.ranker:forward{expanded_feats, logprobs, data.labels})
  -- forward the language model criterion
  local loss_softmax = protos.crit:forward(logprobs, data.labels)
  -- forward the ranker model criterion
  local loss_ranking = protos.crit_ranker:forward(sim_matrix, torch.Tensor())
  local loss = loss_softmax + loss_ranking

  -----------------------------------------------------------------------------
  -- Backward pass
  -----------------------------------------------------------------------------
  -- backprop ranker criterion
  local dsim_matrix = protos.crit_ranker:backward(sim_matrix, torch.Tensor())
  -- backprop language criterion
  local dlogprobs_lm = protos.crit:backward(logprobs, data.labels)
  -- backprop ranker model
  local dlogprobs_ranker, dsembed, dwembeds, dexpanded_feats_ranker, dummy =
    unpack(protos.ranker:backward({logprobs, sembed, wembeds, expanded_feats, data.labels}, dsim_matrix))
  local dlogprobs = dlogprobs_lm + dlogprobs_ranker
  -- backprop language model
  local dexpanded_feats_lm, ddummy =
    unpack(protos.lm:backward({expanded_feats, data.labels}, dlogprobs))
  local dexpanded_feats = dexpanded_feats_lm + dexpanded_feats_ranker
  -- backprop the CNN, but only if we are finetuning
  if opt.finetune_cnn_after >= 0 and iter >= opt.finetune_cnn_after then
    local dfeats = protos.expander:backward(feats, dexpanded_feats)
    local dx = protos.cnn:backward(data.images, dfeats)
  end

  -- clip gradients
  -- print(string.format('claming %f%% of gradients', 100*torch.mean(torch.gt(torch.abs(grad_params), opt.grad_clip))))
  grad_params:clamp(-opt.grad_clip, opt.grad_clip)
  ranker_grad_params:clamp(-opt.grad_clip, opt.grad_clip)

  -- apply L2 regularization
  if opt.cnn_weight_decay > 0 then
    cnn_grad_params:add(opt.cnn_weight_decay, cnn_params)
    -- note: we don't bother adding the l2 loss to the total loss, meh.
    cnn_grad_params:clamp(-opt.grad_clip, opt.grad_clip)
  end
  -----------------------------------------------------------------------------

  -- and lets get out!
  local losses = { total_loss = loss, softmax_loss = loss_softmax, ranking_loss = loss_ranking, sim_matrix = sim_matrix }
  return losses
end

-------------------------------------------------------------------------------
-- Main loop
-------------------------------------------------------------------------------
local loss0
local optim_state = {}
local cnn_optim_state = {}
local ranker_optim_state = {}
local loss_history = {}
local val_lang_stats_history = {}
local val_loss_history = {}
local best_score
local iter_sim_matrix = 1
while true do

  -- eval loss/gradient
  local losses = lossFun()
  if iter % opt.losses_log_every == 0 then loss_history[iter] = losses.total_loss end
<<<<<<< HEAD
  local ranking_loss_raw = losses.ranking_loss
  if protos.ranker.reg ~= 0 then
    ranking_loss_raw = losses.ranking_loss / protos.ranker.reg
=======
  print(string.format('iter %d: %f softmax: %f ranking: %f', iter, losses.total_loss, losses.softmax_loss, losses.ranking_loss))

  -- save similarity matrix
  if (iter % opt.save_sim_matrix_every == 0 or iter == opt.max_iters) then
    local path = opt.checkpoint_path .. 'sim' .. opt.id .. '/'
    local name = 'model_id' .. opt.id .. '_sim_matrix' .. iter_sim_matrix .. '.csv'
    iter_sim_matrix = iter_sim_matrix + 1
    utils.write_tensor(path, name, losses.sim_matrix:double())
    print('save model data to ' .. path .. '/' .. name)
>>>>>>> 8e22dbd2
  end
  print(string.format('iter %d: %f softmax: %f ranking: %f raw ranking: %f', iter, losses.total_loss, losses.softmax_loss, losses.ranking_loss, ranking_loss_raw))

  -- save checkpoint once in a while (or on final iteration)
  if (iter % opt.save_checkpoint_every == 0 or iter == opt.max_iters) then

    -- evaluate the validation performance
    local val_loss, val_predictions, lang_stats = eval_split('val', {val_images_use = opt.val_images_use})
    print('validation loss: ', val_loss)
    print(lang_stats)
    val_loss_history[iter] = val_loss
    if lang_stats then
      val_lang_stats_history[iter] = lang_stats
    end

    local checkpoint_path = path.join(opt.checkpoint_path, 'model_id' .. opt.id)

    -- -- save similarity matrix
    -- local data = {}
    -- data.sim_matrix = losses.sim_matrix
    -- utils.write_json(checkpoint_path .. '_data.json', data)
    -- print('save model data to ' .. checkpoint_path .. '_data.json')

    -- write a (thin) json report
    local checkpoint = {}
    checkpoint.opt = opt
    checkpoint.iter = iter
    checkpoint.loss_history = loss_history
    checkpoint.val_loss_history = val_loss_history
    checkpoint.val_predictions = val_predictions -- save these too for CIDEr/METEOR/etc eval
    checkpoint.val_lang_stats_history = val_lang_stats_history

    utils.write_json(checkpoint_path .. '.json', checkpoint)
    print('wrote json checkpoint to ' .. checkpoint_path .. '.json')

    -- write the full model checkpoint as well if we did better than ever
    local current_score
    if lang_stats then
      -- use CIDEr score for deciding how well we did
      current_score = lang_stats['CIDEr']
    else
      -- use the (negative) validation loss as a score
      current_score = -val_loss
    end
    if best_score == nil or current_score > best_score then
      best_score = current_score
      if iter > 0 then -- dont save on very first iteration
        -- include the protos (which have weights) and save to file
        local save_protos = {}
        save_protos.lm = thin_lm -- these are shared clones, and point to correct param storage
        save_protos.cnn = thin_cnn
        save_protos.ranker = thin_ranker
        checkpoint.protos = save_protos
        -- also include the vocabulary mapping so that we can use the checkpoint
        -- alone to run on arbitrary images without the data loader
        checkpoint.vocab = loader:getVocab()
        torch.save(checkpoint_path .. '.t7', checkpoint)
        print('wrote checkpoint to ' .. checkpoint_path .. '.t7')
      end
    end
  end

  -- decay the learning rate for both LM and CNN
  local learning_rate = opt.learning_rate
  local cnn_learning_rate = opt.cnn_learning_rate
  local ranker_learning_rate = opt.ranker_learning_rate
  if iter > opt.learning_rate_decay_start and opt.learning_rate_decay_start >= 0 then
    local frac = (iter - opt.learning_rate_decay_start) / opt.learning_rate_decay_every
    local decay_factor = math.pow(0.5, frac)
    learning_rate = learning_rate * decay_factor -- set the decayed rate
    cnn_learning_rate = cnn_learning_rate * decay_factor
  end

  -- Boost reg_ranker
  local reg_ranker = opt.reg_ranker
  if iter > opt.reg_rate_boost_start and opt.reg_rate_boost_start >= 0 and reg_ranker <= opt.max_reg_ranker then
    local frac = (iter - opt.reg_rate_boost_start) / opt.reg_rate_boost_every
    local boost_factor = math.pow(2, frac)
    reg_ranker = reg_ranker * boost_factor
  end
  if reg_ranker > opt.max_reg_ranker then
    reg_ranker = opt.max_reg_ranker
  end
  protos.ranker.reg = reg_ranker
  print("reg_ranker: ", protos.ranker.reg)

  -- perform a parameter update
  if opt.optim == 'rmsprop' then
    rmsprop(params, grad_params, learning_rate, opt.optim_alpha, opt.optim_epsilon, optim_state)
  elseif opt.optim == 'adagrad' then
    adagrad(params, grad_params, learning_rate, opt.optim_epsilon, optim_state)
  elseif opt.optim == 'sgd' then
    sgd(params, grad_params, opt.learning_rate)
  elseif opt.optim == 'sgdm' then
    sgdm(params, grad_params, learning_rate, opt.optim_alpha, optim_state)
  elseif opt.optim == 'sgdmom' then
    sgdmom(params, grad_params, learning_rate, opt.optim_alpha, optim_state)
  elseif opt.optim == 'adam' then
    adam(params, grad_params, learning_rate, opt.optim_alpha, opt.optim_beta, opt.optim_epsilon, optim_state)
  else
    error('bad option opt.optim')
  end

  if opt.ranker_optim == 'rmsprop' then
    rmsprop(ranker_params, ranker_grad_params, ranker_learning_rate, opt.optim_alpha, opt.optim_epsilon, ranker_optim_state)
  elseif opt.ranker_optim == 'adagrad' then
    adagrad(ranker_params, ranker_grad_params, ranker_learning_rate, opt.optim_epsilon, ranker_optim_state)
  elseif opt.ranker_optim == 'sgd' then
    sgd(ranker_params, ranker_grad_params, ranker_learning_rate)
  elseif opt.ranker_optim == 'sgdm' then
    sgdm(ranker_params, ranker_grad_params, ranker_learning_rate, opt.optim_alpha, ranker_optim_state)
  elseif opt.ranker_optim == 'sgdmom' then
    sgdmom(ranker_params, ranker_grad_params, ranker_learning_rate, opt.optim_alpha, ranker_optim_state)
  elseif opt.ranker_optim == 'adam' then
    adam(ranker_params, ranker_grad_params, ranker_learning_rate, opt.optim_alpha, opt.optim_beta, opt.optim_epsilon, ranker_optim_state)
  else
    error('bad option opt.optim')
  end

  -- do a cnn update (if finetuning, and if rnn above us is not warming up right now)
  if opt.finetune_cnn_after >= 0 and iter >= opt.finetune_cnn_after then
    if opt.cnn_optim == 'sgd' then
      sgd(cnn_params, cnn_grad_params, cnn_learning_rate)
    elseif opt.cnn_optim == 'sgdm' then
      sgdm(cnn_params, cnn_grad_params, cnn_learning_rate, opt.cnn_optim_alpha, cnn_optim_state)
    elseif opt.cnn_optim == 'adam' then
      adam(cnn_params, cnn_grad_params, cnn_learning_rate, opt.cnn_optim_alpha, opt.cnn_optim_beta, opt.optim_epsilon, cnn_optim_state)
    else
      error('bad option for opt.cnn_optim')
    end
  end

  -- stopping criterions
  iter = iter + 1
  if iter % 10 == 0 then collectgarbage() end -- good idea to do this once in a while, i think
  if loss0 == nil then loss0 = losses.total_loss end
  if losses.total_loss > loss0 * 20 then
    print('loss seems to be exploding, quitting.')
    break
  end
  if opt.max_iters > 0 and iter >= opt.max_iters then break end -- stopping criterion

end<|MERGE_RESOLUTION|>--- conflicted
+++ resolved
@@ -352,11 +352,9 @@
   -- eval loss/gradient
   local losses = lossFun()
   if iter % opt.losses_log_every == 0 then loss_history[iter] = losses.total_loss end
-<<<<<<< HEAD
   local ranking_loss_raw = losses.ranking_loss
   if protos.ranker.reg ~= 0 then
     ranking_loss_raw = losses.ranking_loss / protos.ranker.reg
-=======
   print(string.format('iter %d: %f softmax: %f ranking: %f', iter, losses.total_loss, losses.softmax_loss, losses.ranking_loss))
 
   -- save similarity matrix
@@ -366,7 +364,6 @@
     iter_sim_matrix = iter_sim_matrix + 1
     utils.write_tensor(path, name, losses.sim_matrix:double())
     print('save model data to ' .. path .. '/' .. name)
->>>>>>> 8e22dbd2
   end
   print(string.format('iter %d: %f softmax: %f ranking: %f raw ranking: %f', iter, losses.total_loss, losses.softmax_loss, losses.ranking_loss, ranking_loss_raw))
 
